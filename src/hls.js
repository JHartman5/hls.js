/**
 * HLS interface
 */
'use strict';

import Event from './events';
import {ErrorTypes, ErrorDetails} from './errors';
import PlaylistLoader from './loader/playlist-loader';
import FragmentLoader from './loader/fragment-loader';
import AbrController from    './controller/abr-controller';
import BufferController from  './controller/buffer-controller';
import CapLevelController from  './controller/cap-level-controller';
import AudioStreamController from  './controller/audio-stream-controller';
import StreamController from  './controller/stream-controller';
import LevelController from  './controller/level-controller';
import TimelineController from './controller/timeline-controller';
import FPSController from './controller/fps-controller';
import AudioTrackController from './controller/audio-track-controller';
import {logger, enableLogs} from './utils/logger';
import XhrLoader from './utils/xhr-loader';
import EventEmitter from 'events';
import KeyLoader from './loader/key-loader';
import Cues from './utils/cues';

class Hls {

  static get version() {
    // replaced with browserify-versionify transform
    return '__VERSION__';
  }

  static isSupported() {
    return (window.MediaSource &&
            typeof window.MediaSource.isTypeSupported === 'function' &&
            window.MediaSource.isTypeSupported('video/mp4; codecs="avc1.42E01E,mp4a.40.2"'));
  }

  static get Events() {
    return Event;
  }

  static get ErrorTypes() {
    return ErrorTypes;
  }

  static get ErrorDetails() {
    return ErrorDetails;
  }

  static get DefaultConfig() {
    if(!Hls.defaultConfig) {
       Hls.defaultConfig = {
          autoStartLoad: true,
          startPosition: -1,
          debug: false,
          capLevelOnFPSDrop: false,
          capLevelToPlayerSize: false,
          maxBufferLength: 30,
          maxBufferSize: 60 * 1000 * 1000,
          maxBufferHole: 0.5,
          maxSeekHole: 2,
          seekHoleNudgeDuration : 0.01,
          stalledInBufferedNudgeThreshold: 10,
          maxFragLookUpTolerance : 0.2,
          liveSyncDurationCount:3,
          liveMaxLatencyDurationCount: Infinity,
          liveSyncDuration: undefined,
          liveMaxLatencyDuration: undefined,
          maxMaxBufferLength: 600,
          enableWorker: true,
          enableSoftwareAES: true,
          manifestLoadingTimeOut: 10000,
          manifestLoadingMaxRetry: 1,
          manifestLoadingRetryDelay: 1000,
          levelLoadingTimeOut: 10000,
          levelLoadingMaxRetry: 4,
          levelLoadingRetryDelay: 1000,
          fragLoadingTimeOut: 20000,
          fragLoadingMaxRetry: 6,
          fragLoadingRetryDelay: 1000,
          fragLoadingLoopThreshold: 3,
          startFragPrefetch : false,
          fpsDroppedMonitoringPeriod: 5000,
          fpsDroppedMonitoringThreshold: 0.2,
          appendErrorMaxRetry: 3,
          loader: XhrLoader,
          fLoader: undefined,
          pLoader: undefined,
          abrController : AbrController,
          bufferController : BufferController,
          capLevelController : CapLevelController,
          fpsController: FPSController,
          streamController: StreamController,
          audioStreamController : AudioStreamController,
          timelineController: TimelineController,
          cueHandler: Cues,
          enableCEA708Captions: true,
          enableMP2TPassThrough : false,
          stretchShortVideoTrack: false,
<<<<<<< HEAD
          maxStarvationDelay: undefined,
=======
          forceKeyFrameOnDiscontinuity: true,
          abrEwmaFastLive: 5,
          abrEwmaSlowLive: 9,
          abrEwmaFastVoD: 4,
          abrEwmaSlowVoD: 15,
          abrEwmaDefaultEstimate: 5e5, // 500 kbps
          abrBandWidthFactor : 0.8,
          abrBandWidthUpFactor : 0.7
>>>>>>> 06412366
        };
    }
    return Hls.defaultConfig;
  }

  static set DefaultConfig(defaultConfig) {
    Hls.defaultConfig = defaultConfig;
  }

  constructor(config = {}) {
    var defaultConfig = Hls.DefaultConfig;

    if ((config.liveSyncDurationCount || config.liveMaxLatencyDurationCount) && (config.liveSyncDuration || config.liveMaxLatencyDuration)) {
      throw new Error('Illegal hls.js config: don\'t mix up liveSyncDurationCount/liveMaxLatencyDurationCount and liveSyncDuration/liveMaxLatencyDuration');
    }

    for (var prop in defaultConfig) {
        if (prop in config) { continue; }
        config[prop] = defaultConfig[prop];
    }

    if (config.liveMaxLatencyDurationCount !== undefined && config.liveMaxLatencyDurationCount <= config.liveSyncDurationCount) {
      throw new Error('Illegal hls.js config: "liveMaxLatencyDurationCount" must be gt "liveSyncDurationCount"');
    }

    if (config.liveMaxLatencyDuration !== undefined && (config.liveMaxLatencyDuration <= config.liveSyncDuration || config.liveSyncDuration === undefined)) {
      throw new Error('Illegal hls.js config: "liveMaxLatencyDuration" must be gt "liveSyncDuration"');
    }

    enableLogs(config.debug);
    this.config = config;
    // observer setup
    var observer = this.observer = new EventEmitter();
    observer.trigger = function trigger (event, ...data) {
      observer.emit(event, event, ...data);
    };

    observer.off = function off (event, ...data) {
      observer.removeListener(event, ...data);
    };
    this.on = observer.on.bind(observer);
    this.off = observer.off.bind(observer);
    this.trigger = observer.trigger.bind(observer);
    this.playlistLoader = new PlaylistLoader(this);
    this.fragmentLoader = new FragmentLoader(this);
    this.levelController = new LevelController(this);
    this.abrController = new config.abrController(this);
    this.bufferController = new config.bufferController(this);
    this.capLevelController = new config.capLevelController(this);
    this.fpsController = new config.fpsController(this);
    this.streamController = new config.streamController(this);
    this.audioStreamController = new config.audioStreamController(this);
    this.timelineController = new config.timelineController(this);
    this.audioTrackController = new AudioTrackController(this);
    this.keyLoader = new KeyLoader(this);
  }

  destroy() {
    logger.log('destroy');
    this.trigger(Event.DESTROYING);
    this.detachMedia();
    this.playlistLoader.destroy();
    this.fragmentLoader.destroy();
    this.levelController.destroy();
    this.abrController.destroy();
    this.bufferController.destroy();
    this.capLevelController.destroy();
    this.fpsController.destroy();
    this.streamController.destroy();
    this.audioStreamController.destroy();
    this.timelineController.destroy();
    this.audioTrackController.destroy();
    this.keyLoader.destroy();
    this.url = null;
    this.observer.removeAllListeners();
  }

  attachMedia(media) {
    logger.log('attachMedia');
    this.media = media;
    this.trigger(Event.MEDIA_ATTACHING, {media: media});
  }

  detachMedia() {
    logger.log('detachMedia');
    this.trigger(Event.MEDIA_DETACHING);
    this.media = null;
  }

  loadSource(url) {
    logger.log(`loadSource:${url}`);
    this.url = url;
    // when attaching to a source URL, trigger a playlist load
    this.trigger(Event.MANIFEST_LOADING, {url: url});
  }

  startLoad(startPosition=-1) {
    logger.log('startLoad');
    this.levelController.startLoad();
    this.streamController.startLoad(startPosition);
    this.audioStreamController.startLoad(startPosition);
  }

  stopLoad() {
    logger.log('stopLoad');
    this.levelController.stopLoad();
    this.streamController.stopLoad();
    this.audioStreamController.stopLoad();
  }

  swapAudioCodec() {
    logger.log('swapAudioCodec');
    this.streamController.swapAudioCodec();
  }

  recoverMediaError() {
    logger.log('recoverMediaError');
    var media = this.media;
    this.detachMedia();
    this.attachMedia(media);
  }

  /** Return all quality levels **/
  get levels() {
    return this.levelController.levels;
  }

  /** Return current playback quality level **/
  get currentLevel() {
    return this.streamController.currentLevel;
  }

  /* set quality level immediately (-1 for automatic level selection) */
  set currentLevel(newLevel) {
    logger.log(`set currentLevel:${newLevel}`);
    this.loadLevel = newLevel;
    this.streamController.immediateLevelSwitch();
  }

  /** Return next playback quality level (quality level of next fragment) **/
  get nextLevel() {
    return this.streamController.nextLevel;
  }

  /* set quality level for next fragment (-1 for automatic level selection) */
  set nextLevel(newLevel) {
    logger.log(`set nextLevel:${newLevel}`);
    this.levelController.manualLevel = newLevel;
    this.streamController.nextLevelSwitch();
  }

  /** Return the quality level of current/last loaded fragment **/
  get loadLevel() {
    return this.levelController.level;
  }

  /* set quality level for current/next loaded fragment (-1 for automatic level selection) */
  set loadLevel(newLevel) {
    logger.log(`set loadLevel:${newLevel}`);
    this.levelController.manualLevel = newLevel;
  }

  /** Return the quality level of next loaded fragment **/
  get nextLoadLevel() {
    return this.levelController.nextLoadLevel;
  }

  /** set quality level of next loaded fragment **/
  set nextLoadLevel(level) {
    this.levelController.nextLoadLevel = level;
  }

  /** Return first level (index of first level referenced in manifest)
  **/
  get firstLevel() {
    return this.levelController.firstLevel;
  }

  /** set first level (index of first level referenced in manifest)
  **/
  set firstLevel(newLevel) {
    logger.log(`set firstLevel:${newLevel}`);
    this.levelController.firstLevel = newLevel;
  }

  /** Return start level (level of first fragment that will be played back)
      if not overrided by user, first level appearing in manifest will be used as start level
      if -1 : automatic start level selection, playback will start from level matching download bandwidth (determined from download of first segment)
  **/
  get startLevel() {
    return this.levelController.startLevel;
  }

  /** set  start level (level of first fragment that will be played back)
      if not overrided by user, first level appearing in manifest will be used as start level
      if -1 : automatic start level selection, playback will start from level matching download bandwidth (determined from download of first segment)
  **/
  set startLevel(newLevel) {
    logger.log(`set startLevel:${newLevel}`);
    this.levelController.startLevel = newLevel;
  }

  /** Return the capping/max level value that could be used by automatic level selection algorithm **/
  get autoLevelCapping() {
    return this.abrController.autoLevelCapping;
  }

  /** set the capping/max level value that could be used by automatic level selection algorithm **/
  set autoLevelCapping(newLevel) {
    logger.log(`set autoLevelCapping:${newLevel}`);
    this.abrController.autoLevelCapping = newLevel;
  }

  /* check if we are in automatic level selection mode */
  get autoLevelEnabled() {
    return (this.levelController.manualLevel === -1);
  }

  /* return manual level */
  get manualLevel() {
    return this.levelController.manualLevel;
  }

  /** get alternate audio tracks list from playlist **/
  get audioTracks() {
    return this.audioTrackController.audioTracks;
  }

  /** get index of the selected audio track (index in audio track lists) **/
  get audioTrack() {
   return this.audioTrackController.audioTrack;
  }

  /** select an audio track, based on its index in audio track lists**/
  set audioTrack(audioTrackId) {
    this.audioTrackController.audioTrack = audioTrackId;
  }
}

export default Hls;<|MERGE_RESOLUTION|>--- conflicted
+++ resolved
@@ -97,9 +97,7 @@
           enableCEA708Captions: true,
           enableMP2TPassThrough : false,
           stretchShortVideoTrack: false,
-<<<<<<< HEAD
           maxStarvationDelay: undefined,
-=======
           forceKeyFrameOnDiscontinuity: true,
           abrEwmaFastLive: 5,
           abrEwmaSlowLive: 9,
@@ -108,7 +106,6 @@
           abrEwmaDefaultEstimate: 5e5, // 500 kbps
           abrBandWidthFactor : 0.8,
           abrBandWidthUpFactor : 0.7
->>>>>>> 06412366
         };
     }
     return Hls.defaultConfig;
